--- conflicted
+++ resolved
@@ -48,7 +48,6 @@
     get_absolute_path,
     find_common_base_directory,
     ensure_directory_exists,
-<<<<<<< HEAD
     check_file_exists,
     FileSystemProvider,
     set_filesystem_provider_for_testing,
@@ -63,9 +62,7 @@
     EdgeCaseScenarioGenerator,
     create_hypothesis_strategies,
     generate_edge_case_scenarios
-=======
     ensure_directory
->>>>>>> 271b0b27
 )
 
 
@@ -1337,7 +1334,6 @@
             # ASSERT - Verify reasonable memory usage behavior
             assert memory_increase < 10, f"Memory increased by {memory_increase:.2f}MB during repeated operations"
             
-<<<<<<< HEAD
         except ImportError:
             # Skip memory testing if psutil not available
             pytest.skip("psutil not available for memory monitoring")
@@ -1388,7 +1384,6 @@
     operation_types = [op[0] for op in mock_filesystem_provider.operation_log]
     assert 'check_file_exists' in operation_types
     assert 'create_directory' in operation_types
-=======
             # Test non-existent file in same directory
             nonexistent = Path(temp_dir) / "nonexistent_file.txt"
             assert check_file_exists(nonexistent) is False
@@ -1432,5 +1427,4 @@
             with pytest.raises(PermissionError):
                 ensure_directory(base / "child")
         finally:
-            base.chmod(0o700)
->>>>>>> 271b0b27
+            base.chmod(0o700)
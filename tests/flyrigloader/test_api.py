"""
Tests for API functions in the flyrigloader.api module.
"""

import os
import re
from unittest.mock import patch, MagicMock, call

import pytest

from flyrigloader.api import (
    load_experiment_files,
    load_dataset_files,
    get_dataset_parameters
)


def test_load_experiment_files_with_config_path(mock_config_and_discovery):
    """Test loading experiment files with a config path."""
    mock_load_config, mock_discover_experiment_files, _ = mock_config_and_discovery
    
    # Call the function under test
    result = load_experiment_files(
        config_path="/path/to/config.yaml",
        experiment_name="test_experiment"
    )
    
    # Verify mock calls
    mock_load_config.assert_called_once_with("/path/to/config.yaml")
    mock_discover_experiment_files.assert_called_once_with(
        config=mock_load_config.return_value,
        experiment_name="test_experiment",
        base_directory="/path/to/data",
        pattern="*.*",
        recursive=True,
        extensions=None,
        extract_metadata=False,
        parse_dates=False
    )
    
    # Verify result is the list of files returned by discover_experiment_files
    assert result == mock_discover_experiment_files.return_value


def test_load_experiment_files_with_config_dict(mock_config_and_discovery):
    """Test loading experiment files with a config dictionary."""
    _, mock_discover_experiment_files, _ = mock_config_and_discovery
    
    # Sample config dict
    config = {
        "project": {
            "directories": {
                "major_data_directory": "/path/to/data"
            }
        },
        "experiments": {
            "test_experiment": {
                "datasets": ["test_dataset"]
            }
        }
    }
    
    # Call the function under test
    result = load_experiment_files(
        config=config,
        experiment_name="test_experiment"
    )
    
    # Verify mock calls (load_config should not be called)
    mock_discover_experiment_files.assert_called_once_with(
        config=config,
        experiment_name="test_experiment",
        base_directory="/path/to/data",
        pattern="*.*",
        recursive=True,
        extensions=None,
        extract_metadata=False,
        parse_dates=False
    )
    
    # Verify result is the list of files returned by discover_experiment_files
    assert result == mock_discover_experiment_files.return_value


def test_load_experiment_files_with_custom_params(mock_config_and_discovery):
    """Test loading experiment files with custom parameters."""
    _, mock_discover_experiment_files, _ = mock_config_and_discovery
    
    # Sample config dict
    config = {
        "project": {
            "directories": {
                "major_data_directory": "/path/to/data"
            }
        },
        "experiments": {
            "test_experiment": {
                "datasets": ["test_dataset"]
            }
        }
    }
    
    # Call the function under test with custom params
    result = load_experiment_files(
        config=config,
        experiment_name="test_experiment",
        base_directory="/custom/data/dir",
        pattern="*.csv",
        recursive=False,
        extensions=[".csv"]
    )
    
    # Verify mock calls with custom params
    mock_discover_experiment_files.assert_called_once_with(
        config=config,
        experiment_name="test_experiment",
        base_directory="/custom/data/dir",
        pattern="*.csv",
        recursive=False,
        extensions=[".csv"],
        extract_metadata=False,
        parse_dates=False
    )
    
    # Verify result
    assert result == mock_discover_experiment_files.return_value


def test_load_experiment_files_with_metadata_extraction(mock_config_and_discovery):
    """Test loading experiment files with metadata extraction."""
    _, mock_discover_experiment_files, _ = mock_config_and_discovery
    
    # Call the function with metadata extraction enabled
    result = load_experiment_files(
        config_path="/path/to/config.yaml",
        experiment_name="test_experiment",
        extract_metadata=True
    )
    
    # Verify extract_metadata parameter is passed correctly
    mock_discover_experiment_files.assert_called_once_with(
        config=mock_config_and_discovery[0].return_value,
        experiment_name="test_experiment",
        base_directory="/path/to/data",
        pattern="*.*",
        recursive=True,
        extensions=None,
        extract_metadata=True,
        parse_dates=False
    )
    
    # Verify result
    assert result == mock_discover_experiment_files.return_value


def test_load_experiment_files_with_date_parsing(mock_config_and_discovery):
    """Test loading experiment files with date parsing."""
    _, mock_discover_experiment_files, _ = mock_config_and_discovery
    
    # Call the function with date parsing enabled
    result = load_experiment_files(
        config_path="/path/to/config.yaml",
        experiment_name="test_experiment",
        extract_metadata=True,
        parse_dates=True
    )
    
    # Verify both extract_metadata and parse_dates parameters are passed correctly
    mock_discover_experiment_files.assert_called_once_with(
        config=mock_config_and_discovery[0].return_value,
        experiment_name="test_experiment",
        base_directory="/path/to/data",
        pattern="*.*",
        recursive=True,
        extensions=None,
        extract_metadata=True,
        parse_dates=True
    )
    
    # Verify result
    assert result == mock_discover_experiment_files.return_value


def test_load_dataset_files_with_config_path(mock_config_and_discovery):
    """Test loading dataset files with a config path."""
    mock_load_config, _, mock_discover_dataset_files = mock_config_and_discovery
    
    # Call the function under test
    result = load_dataset_files(
        config_path="/path/to/config.yaml",
        dataset_name="test_dataset"
    )
    
    # Verify mock calls
    mock_load_config.assert_called_once_with("/path/to/config.yaml")
    mock_discover_dataset_files.assert_called_once_with(
        config=mock_load_config.return_value,
        dataset_name="test_dataset",
        base_directory="/path/to/data",
        pattern="*.*",
        recursive=True,
        extensions=None,
        extract_metadata=False,
        parse_dates=False
    )
    
    # Verify result is the list of files returned by discover_dataset_files
    assert result == mock_discover_dataset_files.return_value


def test_load_dataset_files_with_config_dict(mock_config_and_discovery):
    """Test loading dataset files with a config dictionary."""
    _, _, mock_discover_dataset_files = mock_config_and_discovery
    
    # Sample config dict
    config = {
        "project": {
            "directories": {
                "major_data_directory": "/path/to/data"
            }
        },
        "datasets": {
            "test_dataset": {
                "patterns": ["*_test_*"]
            }
        }
    }
    
    # Call the function under test
    result = load_dataset_files(
        config=config,
        dataset_name="test_dataset"
    )
    
    # Verify mock calls (load_config should not be called)
    mock_discover_dataset_files.assert_called_once_with(
        config=config,
        dataset_name="test_dataset",
        base_directory="/path/to/data",
        pattern="*.*",
        recursive=True,
        extensions=None,
        extract_metadata=False,
        parse_dates=False
    )
    
    # Verify result is the list of files returned by discover_dataset_files
    assert result == mock_discover_dataset_files.return_value


def test_load_dataset_files_with_custom_params(mock_config_and_discovery):
    """Test loading dataset files with custom parameters."""
    _, _, mock_discover_dataset_files = mock_config_and_discovery
    
    # Sample config dict
    config = {
        "project": {
            "directories": {
                "major_data_directory": "/path/to/data"
            }
        },
        "datasets": {
            "test_dataset": {
                "patterns": ["*_test_*"]
            }
        }
    }
    
    # Call the function under test with custom params
    result = load_dataset_files(
        config=config,
        dataset_name="test_dataset",
        base_directory="/custom/data/dir",
        pattern="*.csv",
        recursive=False,
        extensions=[".csv"]
    )
    
    # Verify mock calls with custom params
    mock_discover_dataset_files.assert_called_once_with(
        config=config,
        dataset_name="test_dataset",
        base_directory="/custom/data/dir",
        pattern="*.csv",
        recursive=False,
        extensions=[".csv"],
        extract_metadata=False,
        parse_dates=False
    )
    
    # Verify result
    assert result == mock_discover_dataset_files.return_value


def test_load_dataset_files_with_metadata_extraction(mock_config_and_discovery):
    """Test loading dataset files with metadata extraction."""
    _, _, mock_discover_dataset_files = mock_config_and_discovery
    
    # Call the function with metadata extraction enabled
    result = load_dataset_files(
        config_path="/path/to/config.yaml",
        dataset_name="test_dataset",
        extract_metadata=True
    )
    
    # Verify extract_metadata parameter is passed correctly
    mock_discover_dataset_files.assert_called_once_with(
        config=mock_config_and_discovery[0].return_value,
        dataset_name="test_dataset",
        base_directory="/path/to/data",
        pattern="*.*",
        recursive=True,
        extensions=None,
        extract_metadata=True,
        parse_dates=False
    )
    
    # Verify result
    assert result == mock_discover_dataset_files.return_value


def test_load_dataset_files_with_date_parsing(mock_config_and_discovery):
    """Test loading dataset files with date parsing."""
    _, _, mock_discover_dataset_files = mock_config_and_discovery
    
    # Call the function with date parsing enabled
    result = load_dataset_files(
        config_path="/path/to/config.yaml",
        dataset_name="test_dataset",
        extract_metadata=True,
        parse_dates=True
    )
    
    # Verify both extract_metadata and parse_dates parameters are passed correctly
    mock_discover_dataset_files.assert_called_once_with(
        config=mock_config_and_discovery[0].return_value,
        dataset_name="test_dataset",
        base_directory="/path/to/data",
        pattern="*.*",
        recursive=True,
        extensions=None,
        extract_metadata=True,
        parse_dates=True
    )
    
    # Verify result
    assert result == mock_discover_dataset_files.return_value

<<<<<<< HEAD

def _test_missing_major_data_directory(helper_function, sample_config_dict, **kwargs):
    """Helper function to test missing major_data_directory."""
    config = sample_config_dict.copy()
    config["project"]["directories"].pop("major_data_directory")
    expected_msg = (
        "No data directory specified. Either provide base_directory parameter "
        "or ensure 'major_data_directory' is set in config."
    )
    with pytest.raises(ValueError, match=re.escape(expected_msg)):
        load_experiment_files(config=config, experiment_name="test_experiment")


def test_load_dataset_files_missing_major_data_directory(sample_config_dict):
    """Ensure ValueError if major_data_directory is missing for datasets."""
    config = sample_config_dict.copy()
    config["project"]["directories"].pop("major_data_directory")
    expected_msg = (
        "No data directory specified. Either provide base_directory parameter "
        "or ensure 'major_data_directory' is set in config."
    )
    with pytest.raises(ValueError, match=re.escape(expected_msg)):
        load_dataset_files(config=config, dataset_name="test_dataset")
=======
def test_get_dataset_parameters_with_defined_params():
    """Return dataset-specific parameters when defined."""
    config = {
        "datasets": {
            "my_dataset": {
                "parameters": {"alpha": 1, "beta": "b"}
            }
        }
    }
    result = api.get_dataset_parameters(config=config, dataset_name="my_dataset")
    assert result == {"alpha": 1, "beta": "b"}


def test_get_dataset_parameters_without_params():
    """Return empty dict when dataset has no parameters."""
    config = {"datasets": {"my_dataset": {"rig": "rig1"}}}
    result = api.get_dataset_parameters(config=config, dataset_name="my_dataset")
    assert result == {}


def test_get_dataset_parameters_nonexistent_dataset():
    """Raise KeyError when dataset is not present in config."""
    config = {"datasets": {"other_dataset": {}}}
    with pytest.raises(KeyError):
        api.get_dataset_parameters(config=config, dataset_name="missing")
>>>>>>> db259d0e
<|MERGE_RESOLUTION|>--- conflicted
+++ resolved
@@ -345,20 +345,6 @@
     
     # Verify result
     assert result == mock_discover_dataset_files.return_value
-
-<<<<<<< HEAD
-
-def _test_missing_major_data_directory(helper_function, sample_config_dict, **kwargs):
-    """Helper function to test missing major_data_directory."""
-    config = sample_config_dict.copy()
-    config["project"]["directories"].pop("major_data_directory")
-    expected_msg = (
-        "No data directory specified. Either provide base_directory parameter "
-        "or ensure 'major_data_directory' is set in config."
-    )
-    with pytest.raises(ValueError, match=re.escape(expected_msg)):
-        load_experiment_files(config=config, experiment_name="test_experiment")
-
 
 def test_load_dataset_files_missing_major_data_directory(sample_config_dict):
     """Ensure ValueError if major_data_directory is missing for datasets."""
@@ -370,7 +356,7 @@
     )
     with pytest.raises(ValueError, match=re.escape(expected_msg)):
         load_dataset_files(config=config, dataset_name="test_dataset")
-=======
+
 def test_get_dataset_parameters_with_defined_params():
     """Return dataset-specific parameters when defined."""
     config = {
@@ -396,4 +382,4 @@
     config = {"datasets": {"other_dataset": {}}}
     with pytest.raises(KeyError):
         api.get_dataset_parameters(config=config, dataset_name="missing")
->>>>>>> db259d0e
+

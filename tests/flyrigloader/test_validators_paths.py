"""Tests for secure path validation behavior."""

import pytest

from flyrigloader.config.validators import (
    PathSecurityPolicy,
    path_existence_validator,
)


@pytest.mark.parametrize(
    ("path", "expected_root"),
    [
        ("/etc/passwd", "/etc"),
        ("/bin/ls", "/bin"),
        ("/sbin/init", "/sbin"),
    ],
)
def test_path_existence_validator_rejects_sensitive_root(
    path: str, expected_root: str
) -> None:
    """Sensitive system roots should be rejected with a clear message."""
    with pytest.raises(PermissionError) as exc_info:
        path_existence_validator(path)

    assert f"sensitive system root '{expected_root}'" in str(exc_info.value)


def test_path_existence_validator_allows_usr_local_subdirectory() -> None:
    """System subdirectories like /usr/local should pass validation."""
    assert path_existence_validator("/usr/local/testdata") is True


<<<<<<< HEAD
def test_path_existence_validator_blocks_var_directories_by_default() -> None:
    """Sensitive directories under /var should be denied without explicit opt-in."""
    with pytest.raises(PermissionError) as exc_info:
        path_existence_validator("/var/lib/flyrigloader")

    assert "sensitive system root '/var'" in str(exc_info.value)
=======
def test_path_existence_validator_allows_var_directories_by_default() -> None:
    """Legitimate usage under /var should not be blocked by default validation."""
    assert path_existence_validator("/var/lib/flyrigloader") is True
>>>>>>> 7a23d02b


def test_path_existence_validator_respects_allow_roots(caplog: pytest.LogCaptureFixture) -> None:
    """Allow roots should explicitly permit otherwise blocked directories."""
    policy = PathSecurityPolicy(allow_roots=["/custom/data"])

    with caplog.at_level("DEBUG"):
        assert path_existence_validator("/custom/data/session", security_policy=policy) is True

    assert any(
        "allowed by configured allow root '/custom/data'" in message
        for message in caplog.messages
    )


def test_path_existence_validator_respects_deny_roots() -> None:
    """Deny roots should block access even when the default validator would allow it."""
    policy = PathSecurityPolicy(deny_roots=["/srv/secure"])

    with pytest.raises(PermissionError) as exc_info:
        path_existence_validator("/srv/secure/archive", security_policy=policy)

    assert "Access to sensitive system root '/srv/secure'" in str(exc_info.value)<|MERGE_RESOLUTION|>--- conflicted
+++ resolved
@@ -31,20 +31,14 @@
     assert path_existence_validator("/usr/local/testdata") is True
 
 
-<<<<<<< HEAD
 def test_path_existence_validator_blocks_var_directories_by_default() -> None:
     """Sensitive directories under /var should be denied without explicit opt-in."""
     with pytest.raises(PermissionError) as exc_info:
         path_existence_validator("/var/lib/flyrigloader")
 
     assert "sensitive system root '/var'" in str(exc_info.value)
-=======
-def test_path_existence_validator_allows_var_directories_by_default() -> None:
-    """Legitimate usage under /var should not be blocked by default validation."""
-    assert path_existence_validator("/var/lib/flyrigloader") is True
->>>>>>> 7a23d02b
 
-
+    
 def test_path_existence_validator_respects_allow_roots(caplog: pytest.LogCaptureFixture) -> None:
     """Allow roots should explicitly permit otherwise blocked directories."""
     policy = PathSecurityPolicy(allow_roots=["/custom/data"])
